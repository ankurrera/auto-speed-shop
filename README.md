# Welcome to your Lovable project
<<<<<<< HEAD
khushi
=======
ANurag
>>>>>>> 94f0c4b5
## Project info

**URL**: https://lovable.dev/projects/6042cb2a-7c7c-446b-a38e-5cecda9b53f6

## How can I edit this code?

There are several ways of editing your application.

**Use Lovable**

Simply visit the [Lovable Project](https://lovable.dev/projects/6042cb2a-7c7c-446b-a38e-5cecda9b53f6) and start prompting.

Changes made via Lovable will be committed automatically to this repo.

**Use your preferred IDE**

If you want to work locally using your own IDE, you can clone this repo and push changes. Pushed changes will also be reflected in Lovable.

The only requirement is having Node.js & npm installed - [install with nvm](https://github.com/nvm-sh/nvm#installing-and-updating)

Follow these steps:

```sh
# Step 1: Clone the repository using the project's Git URL.
git clone <YOUR_GIT_URL>

# Step 2: Navigate to the project directory.
cd <YOUR_PROJECT_NAME>

# Step 3: Install the necessary dependencies.
npm i

# Step 4: Start the development server with auto-reloading and an instant preview.
npm run dev
```

**Edit a file directly in GitHub**

- Navigate to the desired file(s).
- Click the "Edit" button (pencil icon) at the top right of the file view.
- Make your changes and commit the changes.

**Use GitHub Codespaces**

- Navigate to the main page of your repository.
- Click on the "Code" button (green button) near the top right.
- Select the "Codespaces" tab.
- Click on "New codespace" to launch a new Codespace environment.
- Edit files directly within the Codespace and commit and push your changes once you're done.

## What technologies are used for this project?

This project is built with:

- Vite
- TypeScript
- React
- shadcn-ui
- Tailwind CSS

## How can I deploy this project?

Simply open [Lovable](https://lovable.dev/projects/6042cb2a-7c7c-446b-a38e-5cecda9b53f6) and click on Share -> Publish.

## Can I connect a custom domain to my Lovable project?

Yes, you can!

To connect a domain, navigate to Project > Settings > Domains and click Connect Domain.

Read more here: [Setting up a custom domain](https://docs.lovable.dev/tips-tricks/custom-domain#step-by-step-guide)<|MERGE_RESOLUTION|>--- conflicted
+++ resolved
@@ -1,9 +1,4 @@
 # Welcome to your Lovable project
-<<<<<<< HEAD
-khushi
-=======
-ANurag
->>>>>>> 94f0c4b5
 ## Project info
 
 **URL**: https://lovable.dev/projects/6042cb2a-7c7c-446b-a38e-5cecda9b53f6
