--- conflicted
+++ resolved
@@ -81,11 +81,7 @@
                 <Mail className="h-4 w-4 text-primary group-hover:text-primary-hover transition-colors" />
                 <span className="text-sm text-muted-foreground group-hover:text-foreground transition-colors">sunvisiontech@gmail.com</span>
               </a>
-<<<<<<< HEAD
-              <a href="https://www.google.com/maps/place/EN+BLOCK,+EN+-+9,+EN+Block,+Sector+V,+Bidhannagar,+Kolkata,+West+Bengal+700091/@22.5739445,88.4340093,17.16z/data=!4m14!1m7!3m6!1s0x3a0275d29bfb54f9:0xfe248df0c3f4ab15!2sDIGITAL+CAFFE'-kolkata+coworks!8m2!3d22.5821591!4d88.4342347!16s%2Fg%2F11dfswgyxb!3m5!1s0x3a0275afb2dd949b:0xcaff4cf09f3240cf!8m2!3d22.5736058!4d88.43239!16s%2Fg%2F11rkm75qlp?entry=ttu&g_ep=EgoyMDI1MDgzMC4wIKXMDSoASAFQAw%3D%3D" target="_blank" rel="noopener noreferrer" className="flex items-start space-x-2 group">
-=======
-              <a href="https://maps.google.com/?cid=18312918050014538517&g_mp=Cidnb29nbGUubWFwcy5wbGFjZXMudjEuUGxhY2VzLlNlYXJjaFRleHQ" target="_blank" rel="noopener noreferrer" className="flex items-start space-x-2 group">
->>>>>>> 989d545f
+
                 <MapPin className="h-4 w-4 text-primary mt-0.5 group-hover:text-primary-hover transition-colors" />
                 <div className="text-sm text-muted-foreground group-hover:text-foreground transition-colors">
                   <p>EN-9, SALTLAKE</p>
