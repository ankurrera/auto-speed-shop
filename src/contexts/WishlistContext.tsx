--- conflicted
+++ resolved
@@ -9,10 +9,7 @@
   user_id: string;
   product_id: string | null;
   part_id: string | null;
-<<<<<<< HEAD
-  // Single objects, not arrays
-=======
->>>>>>> dcb1c938
+
   products: {
     name: string;
     brand: string;
