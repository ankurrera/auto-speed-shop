--- conflicted
+++ resolved
@@ -14,18 +14,6 @@
     name: string;
     brand: string;
     image_urls: string[] | null;
-<<<<<<< HEAD
-    price: number;
-    category: string | null;
-  };
-=======
-  }[];
-  parts: {
-    name: string;
-    brand: string;
-    image_urls: string[] | null;
-  }[];
->>>>>>> 67fca094
 }
 
 // Define the type for a single item in the wishlist, as used by the UI
@@ -37,26 +25,13 @@
   name: string;
   brand: string;
   image: string;
-<<<<<<< HEAD
-  price: number;
-  category: string | null;
-=======
-  is_part: boolean;
->>>>>>> 67fca094
-}
+
 
 // Define the shape of our Wishlist Context
 interface WishlistContextType {
   wishlistItems: WishlistItem[];
   isLoading: boolean;
-<<<<<<< HEAD
-  isWishlisted: (productId: string) => boolean;
-  toggleWishlist: (product: { id: string; name: string; brand: string; price?: number; image: string; category?: string | null }) => void;
-=======
-  isWishlisted: (itemId: string) => boolean;
-  toggleWishlist: (item: { id: string; name: string; brand: string; price?: number; image: string; is_part: boolean }) => void;
->>>>>>> 67fca094
-}
+
 
 // Create the context
 const WishlistContext = createContext<WishlistContextType | undefined>(undefined);
@@ -78,51 +53,7 @@
     };
   }, []);
 
-<<<<<<< HEAD
-  // Use a query to fetch the wishlist items for the current user
-  const { data: wishlistItems = [], isLoading } = useQuery<WishlistItem[]>({
-    queryKey: ['wishlistItems', userId],
-    queryFn: async () => {
-      if (!userId) return [];
-      
-      const { data, error } = await supabase
-        .from('wishlist')
-        .select(`
-          id,
-          product_id,
-          products:product_id (
-            name,
-            brand,
-            image_urls,
-            price,
-            category
-          )
-        `)
-        .eq('user_id', userId);
-=======
-  const fetchWishlistItems = async (): Promise<WishlistItem[]> => {
-    if (!userId) return [];
-    
-    const { data, error } = await supabase
-      .from('wishlist')
-      .select(`
-        id,
-        user_id,
-        product_id,
-        part_id,
-        products:product_id (
-          name,
-          brand,
-          image_urls
-        ),
-        parts:part_id (
-          name,
-          brand,
-          image_urls
-        )
-      `)
-      .eq('user_id', userId);
->>>>>>> 67fca094
+
 
     if (error) throw error;
     
@@ -140,41 +71,7 @@
         };
       }
       
-<<<<<<< HEAD
-      // eslint-disable-next-line @typescript-eslint/no-explicit-any
-      return data.map((item: any) => ({
-        id: item.id,
-        user_id: userId!,
-        product_id: item.product_id,
-        name: item.products.name,
-        brand: item.products.brand,
-        image: item.products.image_urls?.[0] || '/placeholder.svg',
-        price: item.products.price,
-        category: item.products.category,
-      }));
-    },
-=======
-      const part = item.parts?.[0];
-      if (item.part_id && part) {
-        return {
-          id: item.id,
-          user_id: item.user_id,
-          item_id: item.part_id,
-          name: part.name,
-          brand: part.brand,
-          image: part.image_urls?.[0] || '/placeholder.svg',
-          is_part: true,
-        };
-      }
-      
-      return null;
-    }).filter(Boolean) as WishlistItem[];
-  };
 
-  const { data: wishlistItems = [], isLoading } = useQuery<WishlistItem[]>({
-    queryKey: ['wishlistItems', userId],
-    queryFn: fetchWishlistItems,
->>>>>>> 67fca094
     enabled: !!userId,
   });
 
@@ -183,11 +80,7 @@
   };
   
   const addMutation = useMutation({
-<<<<<<< HEAD
-    mutationFn: async (product: { product_id: string; price: number }) => {
-=======
-    mutationFn: async (item: { id: string; is_part: boolean }) => {
->>>>>>> 67fca094
+
       if (!userId) throw new Error('You must be logged in to add to your wishlist.');
       
       const payload = item.is_part
@@ -198,14 +91,7 @@
 
       const { data, error } = await supabase
         .from('wishlist')
-<<<<<<< HEAD
-        .upsert(
-          { user_id: userId, product_id: product.product_id },
-          { onConflict: 'user_id,product_id' }
-        )
-=======
-        .upsert(payload, { onConflict: onConflictColumns })
->>>>>>> 67fca094
+
         .select();
 
       if (error) throw error;
@@ -245,11 +131,7 @@
     }
   });
 
-<<<<<<< HEAD
-  const toggleWishlist = (product: { id: string; name: string; brand: string; price: number; image: string }) => {
-=======
-  const toggleWishlist = (item: { id: string; name: string; brand: string; price?: number; image: string; is_part: boolean }) => {
->>>>>>> 67fca094
+
     if (!userId) {
       toast.error('You must be logged in to add to your wishlist.');
       return;
@@ -259,13 +141,7 @@
       removeMutation.mutate({ id: item.id, is_part: item.is_part });
       toast.info(`${item.name} removed from wishlist`);
     } else {
-<<<<<<< HEAD
-      addMutation.mutate({ product_id: product.id, price: product.price });
-      toast.success(`${product.name} added to wishlist!`);
-=======
-      addMutation.mutate({ id: item.id, is_part: item.is_part });
-      toast.success(`${item.name} added to wishlist!`);
->>>>>>> 67fca094
+
     }
   };
 
