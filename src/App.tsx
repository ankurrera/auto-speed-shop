import { useState } from "react";
import { Toaster } from "@/components/ui/toaster";
import { Toaster as Sonner } from "@/components/ui/sonner";
import { TooltipProvider } from "@/components/ui/tooltip";
import { QueryClient, QueryClientProvider } from "@tanstack/react-query";
import { BrowserRouter, Routes, Route } from "react-router-dom";
import Header from "./components/Header";
import Footer from "./components/Footer";
import Home from "./pages/Home";
import Shop from "./pages/Shop";
import About from "./pages/About";
import Contact from "./pages/Contact";
import Cart from "./pages/Cart";
import Wishlist from "./pages/Wishlist";
import Account from "./pages/Account";
import ResetPassword from "./pages/ResetPassword";
import Checkout from "./pages/Checkout";
import NotFound from "./pages/NotFound";
import ProductDetails from "./pages/ProductDetails";
import NewArrivals from "./pages/NewArrivals";
import OrderConfirmation from "./pages/OrderConfirmation";
import OrderTracking from "./pages/OrderTracking";
import { ThemeProvider } from "./components/ThemeProvider";
import { CartProvider } from "./contexts/CartContext";
import { WishlistProvider } from "./contexts/WishlistContext";
import ScrollToTop from "./components/ScrollToTop";
import { PayPalScriptProvider } from "@paypal/react-paypal-js";
import { DevCartHelper } from "./components/DevCartHelper";
import { Button } from "@/components/ui/button";

const queryClient = new QueryClient();

<<<<<<< HEAD
// PayPal configuration - use environment variable or fallback to hardcoded client ID
const paypalClientId = import.meta.env.VITE_PAYPAL_CLIENT_ID ;
=======
// PayPal configuration - use Supabase project URL for development
const paypalClientId = import.meta.env.VITE_PAYPAL_CLIENT_ID || "AZDxjDScFpQtjWTOUtWKbyN_bDt4OgqaF4eYXlewfBP4-8aqX3PiV8e1GWU6liB2CUXlkA59kJXE7M6R";
>>>>>>> d3522958

const paypalOptions = {
  "clientId": paypalClientId,
  "currency": "USD",
};

const App = () => {
  const [showDevTools, setShowDevTools] = useState(false);

  const AppContent = () => (
    <ThemeProvider defaultTheme="system" storageKey="vite-ui-theme">
      <TooltipProvider>
        <Toaster />
        <Sonner />
        <BrowserRouter>
          <ScrollToTop />
          <CartProvider>
            <WishlistProvider>
              <div className="min-h-screen flex flex-col">
                <Header />
                <main className="flex-1">
                  <Routes>
                    <Route path="/reset-password" element={<ResetPassword />} />
                    {/* All other routes are nested under the main app structure */}
                    <Route path="/" element={<Home />} />
                    <Route path="/shop" element={<Shop />} />
                    <Route path="/about" element={<About />} />
                    <Route path="/contact" element={<Contact />} />
                    <Route path="/cart" element={<Cart />} />
                    <Route path="/wishlist" element={<Wishlist />} />
                    <Route path="/account/*" element={<Account />} />
                    <Route path="/checkout" element={<Checkout />} />
                    <Route path="/products/:id" element={<ProductDetails />} />
                    <Route path="/new-arrivals" element={<NewArrivals />} />
                    <Route path="/order-confirmation" element={<OrderConfirmation />} />
                    <Route path="/orders/:orderId/tracking" element={<OrderTracking />} />
                    <Route path="*" element={<NotFound />} />
                  </Routes>
                </main>
                <Footer />
              </div>
            </WishlistProvider>
          </CartProvider>
        </BrowserRouter>
      </TooltipProvider>
    </ThemeProvider>
  );

  return (
    <QueryClientProvider client={queryClient}>
      <PayPalScriptProvider options={paypalOptions}>
        <AppContent />
      </PayPalScriptProvider>
    </QueryClientProvider>
  );
};

export default App;<|MERGE_RESOLUTION|>--- conflicted
+++ resolved
@@ -30,13 +30,8 @@
 
 const queryClient = new QueryClient();
 
-<<<<<<< HEAD
-// PayPal configuration - use environment variable or fallback to hardcoded client ID
 const paypalClientId = import.meta.env.VITE_PAYPAL_CLIENT_ID ;
-=======
-// PayPal configuration - use Supabase project URL for development
-const paypalClientId = import.meta.env.VITE_PAYPAL_CLIENT_ID || "AZDxjDScFpQtjWTOUtWKbyN_bDt4OgqaF4eYXlewfBP4-8aqX3PiV8e1GWU6liB2CUXlkA59kJXE7M6R";
->>>>>>> d3522958
+
 
 const paypalOptions = {
   "clientId": paypalClientId,
